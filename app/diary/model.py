--- conflicted
+++ resolved
@@ -1,9 +1,5 @@
 from enum import StrEnum
-<<<<<<< HEAD
-from typing import TYPE_CHECKING
-=======
 from typing import TYPE_CHECKING, Any, Optional
->>>>>>> 29ecaf48
 
 from tortoise import fields
 from tortoise.models import Model
