--- conflicted
+++ resolved
@@ -1,11 +1,9 @@
 from __future__ import annotations
 
-from datetime import datetime
+from datetime import date, datetime, time, timedelta
 from typing import List, Optional
-
-<<<<<<< HEAD
-from fastapi import APIRouter, Depends, File, Form, HTTPException, Query, UploadFile
-=======
+from zoneinfo import ZoneInfo
+
 from fastapi import (
     APIRouter,
     Depends,
@@ -14,10 +12,7 @@
     HTTPException,
     Query,
     UploadFile,
-    status,
-)
-
->>>>>>> 11a7e5bb
+)
 
 from app.diary.model import MainEmotionType
 from app.diary.schema import (
@@ -30,14 +25,9 @@
 )
 from app.diary.service import DiaryService
 from app.files.service import CloudinaryService
-from app.user.auth import get_current_user
-from app.user.model import User
-
-from app.files.service import CloudinaryService
 from app.tag.schema import TagListResponse
 from app.user.auth import get_current_user
 from app.user.model import User
-
 
 # ---------------------------------------------------------------------
 # 다이어리 API 라우터
@@ -94,14 +84,9 @@
     images: Optional[List[UploadFile]] = File(None),
     current_user: User = Depends(get_current_user),
 ):
-<<<<<<< HEAD
-    image_urls = await CloudinaryService.upload_images_to_urls(images)
-
-=======
     # opts = UploadImageOptions(folder="diary")
     image_urls = await CloudinaryService.upload_images_to_urls(images)
     print("api.image_urls", image_urls)
->>>>>>> 11a7e5bb
     payload = DiaryCreate(
         user_id=current_user.id,
         emotion_analysis_report=None,
@@ -110,10 +95,7 @@
         tags=tags or [],
         image_urls=image_urls,
     )
-<<<<<<< HEAD
-=======
-    
->>>>>>> 11a7e5bb
+
     return await DiaryService.create(payload)
 
 
@@ -252,7 +234,7 @@
         )
     }
 
-  
+
 @router.get("/stats/daily", response_model_exclude_none=True)
 async def stats_daily(
     user_id: Optional[int] = Query(None, description="특정 사용자 ID"),
@@ -429,4 +411,4 @@
     return TagListResponse(
         items=updated_tags,
         meta=PageMeta(page=1, page_size=len(updated_tags), total=len(updated_tags)),
-    )
+    )