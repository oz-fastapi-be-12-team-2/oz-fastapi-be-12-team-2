from __future__ import annotations

from datetime import datetime
from typing import Optional

<<<<<<< HEAD
from fastapi import (
    APIRouter,
    Depends,
    File,
    Form,
    HTTPException,
    Query,
    UploadFile,
    status,
)
=======
from fastapi import APIRouter, HTTPException, Query
>>>>>>> da42253b

from app.diary.model import MainEmotionType
from app.diary.schema import (
    DiaryCreate,
    DiaryListItem,
    DiaryListResponse,
    DiaryResponse,
    DiaryUpdate,
    PageMeta,
)
from app.diary.service import DiaryService
<<<<<<< HEAD
from app.files.service import CloudinaryService
from app.tag.schema import TagListResponse
from app.user.auth import get_current_user
from app.user.model import User
=======
>>>>>>> da42253b

# ---------------------------------------------------------------------
# 다이어리 API 라우터
# - prefix="/diaries"  → 모든 경로가 /diaries/... 로 시작
# - tags=["Diaries"]   → Swagger UI에서 다이어리 그룹으로 묶임
# - default_response_class 등은 필요 시 추가 설정
# ---------------------------------------------------------------------
router = APIRouter(prefix="/diaries", tags=["Diaries"])


# ---------------------------------------------------------------------
# 내부 헬퍼: 다양한 형태를 DiaryListItem으로 안전 변환
# - Service가 ORM 객체 / DiaryResponse / DiaryListItem 을 반환해도 대응
# ---------------------------------------------------------------------
def _as_list_item(x: object) -> DiaryListItem:
    """
    입력 x 를 DiaryListItem으로 변환.
    우선순위:
      1) 이미 DiaryListItem 이면 그대로
      2) DiaryResponse 이면 주요 필드만 추려서 요약으로 변환
      3) ORM-like 객체면 속성 접근으로 변환 (id/user_id/title/main_emotion/created_at)
    """
    if isinstance(x, DiaryListItem):
        return x

    if isinstance(x, DiaryResponse):
        return DiaryListItem(
            id=x.id,
            user_id=x.user_id,
            title=x.title,
            main_emotion=x.main_emotion,
            created_at=x.created_at,
        )

    # ORM-like: duck typing
    return DiaryListItem(
        id=getattr(x, "id"),
        user_id=getattr(x, "user_id"),
        title=getattr(x, "title"),
        main_emotion=getattr(x, "main_emotion", None),
        created_at=getattr(x, "created_at"),
    )


# ---------------------------------------------------------------------
# 다이어리 생성 API
# POST /diaries
# ---------------------------------------------------------------------
<<<<<<< HEAD
@router.post("", response_model=DiaryResponse, status_code=201)
async def create_diary(
    title: str = Form(...),
    content: str = Form(...),
    tags: Optional[List[str]] = Form(None),  # Form으로 받아야 multipart 노출됨
    images: Optional[List[UploadFile]] = File(None),
    current_user: User = Depends(get_current_user),
):
    # opts = UploadImageOptions(folder="diary")
    image_urls = await CloudinaryService.upload_images_to_urls(images)
    print("api.image_urls", image_urls)
    payload = DiaryCreate(
        user_id=current_user.id,
        emotion_analysis_report=None,
        title=title,
        content=content,
        tags=tags or [],
        image_urls=image_urls,
    )
=======
@router.post(
    "",
    response_model=DiaryResponse,
    status_code=201,
    # response_model_exclude_none=True,
)
async def create_diary(payload: DiaryCreate):
    """
    다이어리 생성
    - Request Body: DiaryCreate (title, content, user_id, tags, images 등)
    - Response: 생성된 다이어리 전체 정보 (DiaryResponse)
    """
>>>>>>> da42253b
    return await DiaryService.create(payload)


# ---------------------------------------------------------------------
# 다이어리 단건 조회 API
# GET /diaries/{diary_id}
# ---------------------------------------------------------------------
@router.get(
    "/{diary_id}",
    response_model=DiaryResponse,
    response_model_exclude_none=True,
)
async def get_diary(diary_id: int):
    """
    다이어리 단건 조회
    - Path Param: diary_id (조회할 다이어리 ID)
    - Response: DiaryResponse
    """
    res = await DiaryService.get(diary_id)
    if not res:
        raise HTTPException(status_code=404, detail="Diary not found")
    return res


# ---------------------------------------------------------------------
# 다이어리 목록 조회 API (페이징)
# GET /diaries
# ---------------------------------------------------------------------
@router.get(
    "",
    response_model=DiaryListResponse,
    response_model_exclude_none=True,
)
async def list_diaries(
    user_id: Optional[int] = Query(None, description="특정 사용자 ID로 필터링"),
    # ✅ Enum으로 검증 ('긍정'/'부정'/'중립' 등) — 미지정 시 None
    main_emotion: Optional[MainEmotionType] = Query(
        None, description="주요 감정 라벨로 필터링"
    ),
    date_from: Optional[datetime] = Query(None, description="조회 시작일 (YYYY-MM-DD)"),
    date_to: Optional[datetime] = Query(None, description="조회 종료일 (YYYY-MM-DD)"),
    page: int = Query(1, ge=1, description="페이지 번호(1부터 시작)"),
    page_size: int = Query(20, ge=1, le=100, description="페이지당 항목 수(최대 100)"),
):
    """
    다이어리 목록 조회 (페이징)
    - Query Params: user_id, main_emotion, date_from, date_to, page, page_size
    - Response: DiaryListResponse (items[list[DiaryListItem]] + meta)
    """
    # Service 결과는 구현에 따라 ORM / DiaryResponse / DiaryListItem 등일 수 있음
    raw_items, total = await DiaryService.list(
        user_id=user_id,
        main_emotion=(
            main_emotion.value
            if isinstance(main_emotion, MainEmotionType)
            else main_emotion
        ),
        date_from=date_from,
        date_to=date_to,
        page=page,
        page_size=page_size,
    )

    # ✅ 어떤 타입이 오든 리스트 요약으로 변환하여 mypy 에러 제거
    items: list[DiaryListItem] = [_as_list_item(it) for it in (raw_items or [])]

    return DiaryListResponse(
        items=items,
        meta=PageMeta(page=page, page_size=page_size, total=total),
    )


# ---------------------------------------------------------------------
# 다이어리 수정 API
# PATCH /diaries/{diary_id}
# ---------------------------------------------------------------------
@router.patch(
    "/{diary_id}",
    response_model=DiaryResponse,
    response_model_exclude_none=True,
)
async def update_diary(diary_id: int, payload: DiaryUpdate):
    """
    다이어리 수정 (부분 수정 가능)
    - Path Param: diary_id (수정할 다이어리 ID)
    - Request Body: DiaryUpdate (title, content, main_emotion 등 일부만 보내도 됨)
    - Response: 수정된 DiaryResponse
    """
    res = await DiaryService.update(diary_id, payload)
    if not res:
        raise HTTPException(status_code=404, detail="Diary not found")
    return res


# ---------------------------------------------------------------------
# 다이어리 삭제 API
# DELETE /diaries/{diary_id}
# ---------------------------------------------------------------------
@router.delete("/{diary_id}", status_code=204)
async def delete_diary(diary_id: int):
    """
    다이어리 삭제
    - Path Param: diary_id (삭제할 다이어리 ID)
    - Response: 없음 (204 No Content)
    """
    ok = await DiaryService.delete(diary_id)
    if not ok:
        raise HTTPException(status_code=404, detail="Diary not found")
    # FastAPI는 204에서 본문을 무시하므로 명시적으로 None 반환
    return None


# ---------------------------------------------------------------------
# 감정 통계 API
# GET /diaries/stats/summary
# ---------------------------------------------------------------------
@router.get("/stats/summary", response_model_exclude_none=True)
async def stats_summary(
    user_id: Optional[int] = Query(None, description="특정 사용자 ID"),
    date_from: Optional[datetime] = Query(None, description="조회 시작일"),
    date_to: Optional[datetime] = Query(None, description="조회 종료일"),
    inferred: bool = Query(
        True, description="True: main_emotion 미지정 시 emotion_analysis로 추론"
    ),
):
    """
    감정 통계 요약
    - Query Params: user_id, date_from, date_to, inferred
    - Response: 감정별 카운트 딕셔너리 (예: {"긍정": 3, "부정": 1, "중립": 2})
    """
    return {
        "items": await DiaryService.emotion_stats(
            user_id=user_id,
            date_from=date_from,
            date_to=date_to,
        )
<<<<<<< HEAD
    }


@router.get("/stats/daily", response_model_exclude_none=True)
async def stats_daily(
    user_id: Optional[int] = Query(None, description="특정 사용자 ID"),
    date_to: Optional[date] = Query(None, description="조회 기준일 (YYYY-MM-DD)"),
    days: int = Query(7, ge=1, le=365, description="최근 N일 (기본 7, 오늘 포함)"),
):
    """
    - date_to가 주어지면: [date_to - (days-1) ~ date_to] 범위 일간
    - date_to가 없으면: 타임존 기준 오늘을 date_to로 사용
    - user_id 미지정 시 전체 사용자 기준
    - 반환: {"period":"daily","from":YYYY-MM-DD,"to":YYYY-MM-DD,"items":[...]}
    """
    zone = ZoneInfo("Asia/Seoul")

    # 기준일 결정(없으면 타임존 기준 오늘)
    today = datetime.now(zone).date()
    to_d = date_to or today
    from_d = to_d - timedelta(days=days - 1)

    # 날짜 → [00:00, 다음날 00:00) (타임존 포함)로 변환
    dt_from = datetime.combine(from_d, time.min).replace(tzinfo=zone)
    dt_to = datetime.combine(to_d + timedelta(days=1), time.min).replace(tzinfo=zone)

    return {
        "items": await DiaryService.emotion_stats(
            user_id=user_id,
            date_from=dt_from,
            date_to=dt_to,
        )
    }


# ---------------------------------------------------------------------
# 특정 일기의 태그 목록 조회 API
# GET /diaries/{diary_id}/tags
# ---------------------------------------------------------------------
@router.get(
    "/{diary_id}/tags",
    response_model=TagListResponse,
    response_model_exclude_none=True,
)
async def get_diary_tags(diary_id: int):
    """
    특정 일기의 태그 목록 조회
    - Path Param: diary_id (일기 ID)
    - Response: TagListResponse
    """
    # 일기 존재 여부 확인
    diary = await DiaryService.get(diary_id)
    if not diary:
        raise HTTPException(status_code=404, detail="존재하지않는 다이어리입니다.")

    tags = await DiaryService.get_tags_by_diary(diary_id)

    return TagListResponse(
        items=tags,
        meta=PageMeta(page=1, page_size=len(tags), total=len(tags)),
    )


# ---------------------------------------------------------------------
# 태그명으로 일기 검색 API (diary 모듈에서 제공)
# GET /diaries/search?tags=tag1,tag2&user_id=1
# ---------------------------------------------------------------------
@router.get(
    "/search",
    response_model=DiaryListResponse,
    response_model_exclude_none=True,
)
async def search_diaries_by_tags(
    tags: Optional[str] = Query(
        None, description="검색할 태그명들 (쉼표로 구분, 예: 'tag1,tag2')"
    ),
    user_id: Optional[int] = Query(None, description="특정 사용자 ID로 필터링"),
    main_emotion: Optional[MainEmotionType] = Query(
        None, description="주요 감정 라벨로 필터링"
    ),
    date_from: Optional[datetime] = Query(None, description="조회 시작일 (YYYY-MM-DD)"),
    date_to: Optional[datetime] = Query(None, description="조회 종료일 (YYYY-MM-DD)"),
    page: int = Query(1, ge=1, description="페이지 번호(1부터 시작)"),
    page_size: int = Query(20, ge=1, le=100, description="페이지당 항목 수(최대 100)"),
):
    """
    태그명으로 일기 검색 (diary 모듈에서 제공)
    - Query Params: tags (쉼표 구분), user_id, main_emotion, date_from, date_to, page, page_size
    - Response: DiaryListResponse
    """
    # 태그 파싱
    tag_names = []
    if tags:
        tag_names = [tag.strip() for tag in tags.split(",") if tag.strip()]

    raw_items, total = await DiaryService.search_by_tags(
        tag_names=tag_names,
        user_id=user_id,
        main_emotion=(
            main_emotion.value
            if isinstance(main_emotion, MainEmotionType)
            else main_emotion
        ),
        date_from=date_from,
        date_to=date_to,
        page=page,
        page_size=page_size,
    )

    # 어떤 타입이 오든 리스트 요약으로 변환
    items: list[DiaryListItem] = [_as_list_item(it) for it in (raw_items or [])]

    return DiaryListResponse(
        items=items,
        meta=PageMeta(page=page, page_size=page_size, total=total),
    )


# ---------------------------------------------------------------------
# 특정 일기에 태그 추가/제거 API
# POST /diaries/{diary_id}/tags
# ---------------------------------------------------------------------
@router.post(
    "/{diary_id}/tags",
    response_model=TagListResponse,
    status_code=200,
)
async def add_tags_to_diary(
    diary_id: int,
    tag_names: List[str] = Query(..., description="추가할 태그명 목록"),
):
    """
    특정 일기에 태그 추가
    - Path Param: diary_id (일기 ID)
    - Query Param: tag_names (추가할 태그명들)
    - Response: 업데이트된 태그 목록
    """
    # 일기 존재 여부 확인
    diary = await DiaryService.get(diary_id)
    if not diary:
        raise HTTPException(status_code=404, detail="존재하지않는 다이어리입니다.")

    updated_tags = await DiaryService.add_tags_to_diary(diary_id, tag_names)

    return TagListResponse(
        items=updated_tags,
        meta=PageMeta(page=1, page_size=len(updated_tags), total=len(updated_tags)),
    )


# ---------------------------------------------------------------------
# 특정 일기에서 태그 제거 API
# DELETE /diaries/{diary_id}/tags
# ---------------------------------------------------------------------
@router.delete(
    "/{diary_id}/tags",
    response_model=TagListResponse,
    status_code=200,
)
async def remove_tags_from_diary(
    diary_id: int,
    tag_names: List[str] = Query(..., description="제거할 태그명 목록"),
):
    """
    특정 일기에서 태그 제거
    - Path Param: diary_id (일기 ID)
    - Query Param: tag_names (제거할 태그명들)
    - Response: 업데이트된 태그 목록
    """
    # 일기 존재 여부 확인
    diary = await DiaryService.get(diary_id)
    if not diary:
        raise HTTPException(status_code=404, detail="존재하지않는 다이어리입니다.")

    updated_tags = await DiaryService.remove_tags_from_diary(diary_id, tag_names)

    return TagListResponse(
        items=updated_tags,
        meta=PageMeta(page=1, page_size=len(updated_tags), total=len(updated_tags)),
    )
=======
    }
>>>>>>> da42253b
<|MERGE_RESOLUTION|>--- conflicted
+++ resolved
@@ -3,7 +3,6 @@
 from datetime import datetime
 from typing import Optional
 
-<<<<<<< HEAD
 from fastapi import (
     APIRouter,
     Depends,
@@ -14,9 +13,7 @@
     UploadFile,
     status,
 )
-=======
-from fastapi import APIRouter, HTTPException, Query
->>>>>>> da42253b
+
 
 from app.diary.model import MainEmotionType
 from app.diary.schema import (
@@ -28,13 +25,12 @@
     PageMeta,
 )
 from app.diary.service import DiaryService
-<<<<<<< HEAD
+
 from app.files.service import CloudinaryService
 from app.tag.schema import TagListResponse
 from app.user.auth import get_current_user
 from app.user.model import User
-=======
->>>>>>> da42253b
+
 
 # ---------------------------------------------------------------------
 # 다이어리 API 라우터
@@ -83,7 +79,6 @@
 # 다이어리 생성 API
 # POST /diaries
 # ---------------------------------------------------------------------
-<<<<<<< HEAD
 @router.post("", response_model=DiaryResponse, status_code=201)
 async def create_diary(
     title: str = Form(...),
@@ -103,20 +98,7 @@
         tags=tags or [],
         image_urls=image_urls,
     )
-=======
-@router.post(
-    "",
-    response_model=DiaryResponse,
-    status_code=201,
-    # response_model_exclude_none=True,
-)
-async def create_diary(payload: DiaryCreate):
-    """
-    다이어리 생성
-    - Request Body: DiaryCreate (title, content, user_id, tags, images 등)
-    - Response: 생성된 다이어리 전체 정보 (DiaryResponse)
-    """
->>>>>>> da42253b
+    
     return await DiaryService.create(payload)
 
 
@@ -253,10 +235,9 @@
             date_from=date_from,
             date_to=date_to,
         )
-<<<<<<< HEAD
     }
 
-
+  
 @router.get("/stats/daily", response_model_exclude_none=True)
 async def stats_daily(
     user_id: Optional[int] = Query(None, description="특정 사용자 ID"),
@@ -434,6 +415,3 @@
         items=updated_tags,
         meta=PageMeta(page=1, page_size=len(updated_tags), total=len(updated_tags)),
     )
-=======
-    }
->>>>>>> da42253b
