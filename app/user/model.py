<<<<<<< HEAD
from enum import Enum, StrEnum
=======
from enum import StrEnum
>>>>>>> 031f00a3
from typing import TYPE_CHECKING

from tortoise import Model, fields

from app.diary.model import MainEmotion
from app.notification.model import NotificationType
from app.shared.model import TimestampMixin

if TYPE_CHECKING:
<<<<<<< HEAD
    from app.notification.model import Notification
=======
    from app.notification.model import (  # 실제 Notification 모델이 정의된 경로에 맞춰 수정
        Notification,
    )


class PeriodType(StrEnum):
    DAILY = "일간"
    WEEKLY = "주간"

>>>>>>> 031f00a3


# User 관련 Enum
class UserRole(StrEnum):
    USER = "user"
    STAFF = "staff"
    SUPERUSER = "superuser"


class NotificationType(StrEnum):
    PUSH = "PUSH"
    EMAIL = "EMAIL"
    SMS = "SMS"


# EmotionStats 관련 Enum
class PeriodType(str, Enum):
    DAILY = "일간"
    WEEKLY = "주간"


class EmotionType(str, Enum):
    JOY = "기쁨"
    ANGER = "분노"
    SADNESS = "우울"


# User 필드
class User(TimestampMixin, Model):
<<<<<<< HEAD
    id = fields.BigIntField(pk=True, generated=True)
    nickname = fields.CharField(max_length=20, unique=True)
    email = fields.CharField(max_length=100, unique=True)
    password = fields.CharField(max_length=255)
    username = fields.CharField(max_length=20)
    phonenumber = fields.CharField(max_length=20)
    lastlogin = fields.DatetimeField(null=True)
    account_activation = fields.BooleanField(default=False)
=======
    id = fields.BigIntField(pk=True, generated=True)  # 사용자 ID, AUTO_INCREMENT
    nickname = fields.CharField(max_length=20, unique=True)  # 로그인 ID
    email = fields.CharField(max_length=100, unique=True)  # 이메일
    password = fields.CharField(max_length=255)  # 패스워드
    username = fields.CharField(max_length=20)  # 이름
    phonenumber = fields.CharField(max_length=20)  # 연락처
    lastlogin = fields.DatetimeField(null=True)  # 마지막 로그인
    account_activation = fields.BooleanField(default=False)  # 계정 활성화 여부
>>>>>>> 031f00a3
    receive_notifications = fields.BooleanField(default=True)
    notification_type = fields.CharEnumField(
        enum_type=NotificationType, default=NotificationType.PUSH
    )
<<<<<<< HEAD
    user_roles = fields.CharEnumField(enum_type=UserRole, default=UserRole.USER)
=======
    user_roles = fields.CharEnumField(
        enum_type=UserRole, default=UserRole.USER
    )  # 유저 권한
>>>>>>> 031f00a3

    notifications: fields.ManyToManyRelation["Notification"]
    emotionstats: fields.ManyToManyRelation["EmotionStats"]

    class Meta:
        table = "users"
        ordering = ["-created_at"]


<<<<<<< HEAD
# EmotionStats 필드
class EmotionStats(Model):
    stat_id = fields.IntField(pk=True, auto_increment=True)
    user = fields.ForeignKeyField("models.User", related_name="emotion_stats")
    period_type = fields.CharEnumField(enum_type=PeriodType)
    emotion_type = fields.CharEnumField(enum_type=EmotionType)
    frequency = fields.IntField()
    created_at = fields.DatetimeField(auto_now_add=True)
=======
# EmotionStats 필드 (확인필요)
class EmotionStats(Model):
    stat_id = fields.IntField(pk=True)  # AUTO_INCREMENT PK
    user: fields.ForeignKeyRelation[User] = fields.ForeignKeyField(
        "models.User", related_name="emotion_stats"
    )  # FK
    period_type = fields.CharEnumField(PeriodType)  # ENUM
    emotion_type = fields.CharEnumField(MainEmotion)  # ENUM
    frequency = fields.IntField()  # 횟수
    created_at = fields.DatetimeField(auto_now_add=True)  # 생성시 자동 입력
>>>>>>> 031f00a3

    class Meta:
        table = "emotion_stats"<|MERGE_RESOLUTION|>--- conflicted
+++ resolved
@@ -1,8 +1,4 @@
-<<<<<<< HEAD
 from enum import Enum, StrEnum
-=======
-from enum import StrEnum
->>>>>>> 031f00a3
 from typing import TYPE_CHECKING
 
 from tortoise import Model, fields
@@ -12,9 +8,6 @@
 from app.shared.model import TimestampMixin
 
 if TYPE_CHECKING:
-<<<<<<< HEAD
-    from app.notification.model import Notification
-=======
     from app.notification.model import (  # 실제 Notification 모델이 정의된 경로에 맞춰 수정
         Notification,
     )
@@ -24,7 +17,6 @@
     DAILY = "일간"
     WEEKLY = "주간"
 
->>>>>>> 031f00a3
 
 
 # User 관련 Enum
@@ -54,7 +46,6 @@
 
 # User 필드
 class User(TimestampMixin, Model):
-<<<<<<< HEAD
     id = fields.BigIntField(pk=True, generated=True)
     nickname = fields.CharField(max_length=20, unique=True)
     email = fields.CharField(max_length=100, unique=True)
@@ -63,27 +54,13 @@
     phonenumber = fields.CharField(max_length=20)
     lastlogin = fields.DatetimeField(null=True)
     account_activation = fields.BooleanField(default=False)
-=======
-    id = fields.BigIntField(pk=True, generated=True)  # 사용자 ID, AUTO_INCREMENT
-    nickname = fields.CharField(max_length=20, unique=True)  # 로그인 ID
-    email = fields.CharField(max_length=100, unique=True)  # 이메일
-    password = fields.CharField(max_length=255)  # 패스워드
-    username = fields.CharField(max_length=20)  # 이름
-    phonenumber = fields.CharField(max_length=20)  # 연락처
-    lastlogin = fields.DatetimeField(null=True)  # 마지막 로그인
-    account_activation = fields.BooleanField(default=False)  # 계정 활성화 여부
->>>>>>> 031f00a3
     receive_notifications = fields.BooleanField(default=True)
     notification_type = fields.CharEnumField(
         enum_type=NotificationType, default=NotificationType.PUSH
     )
-<<<<<<< HEAD
-    user_roles = fields.CharEnumField(enum_type=UserRole, default=UserRole.USER)
-=======
     user_roles = fields.CharEnumField(
         enum_type=UserRole, default=UserRole.USER
     )  # 유저 권한
->>>>>>> 031f00a3
 
     notifications: fields.ManyToManyRelation["Notification"]
     emotionstats: fields.ManyToManyRelation["EmotionStats"]
@@ -93,7 +70,6 @@
         ordering = ["-created_at"]
 
 
-<<<<<<< HEAD
 # EmotionStats 필드
 class EmotionStats(Model):
     stat_id = fields.IntField(pk=True, auto_increment=True)
@@ -102,18 +78,6 @@
     emotion_type = fields.CharEnumField(enum_type=EmotionType)
     frequency = fields.IntField()
     created_at = fields.DatetimeField(auto_now_add=True)
-=======
-# EmotionStats 필드 (확인필요)
-class EmotionStats(Model):
-    stat_id = fields.IntField(pk=True)  # AUTO_INCREMENT PK
-    user: fields.ForeignKeyRelation[User] = fields.ForeignKeyField(
-        "models.User", related_name="emotion_stats"
-    )  # FK
-    period_type = fields.CharEnumField(PeriodType)  # ENUM
-    emotion_type = fields.CharEnumField(MainEmotion)  # ENUM
-    frequency = fields.IntField()  # 횟수
-    created_at = fields.DatetimeField(auto_now_add=True)  # 생성시 자동 입력
->>>>>>> 031f00a3
-
+    
     class Meta:
         table = "emotion_stats"