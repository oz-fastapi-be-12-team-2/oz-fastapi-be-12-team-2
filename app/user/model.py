from enum import StrEnum
from typing import TYPE_CHECKING

from tortoise import Model, fields

<<<<<<< HEAD
=======
from app.diary.model import MainEmotionType
>>>>>>> de89e340
from app.notification.model import NotificationType
from app.shared.model import TimestampMixin

if TYPE_CHECKING:
    from app.notification.model import (  # 실제 Notification 모델이 정의된 경로에 맞춰 수정
        Notification,
    )


class PeriodType(StrEnum):
    DAILY = "일간"
    WEEKLY = "주간"


# User 관련 Enum
class UserRole(StrEnum):
    USER = "user"
    STAFF = "staff"
    SUPERUSER = "superuser"


class EmotionType(StrEnum):
    JOY = "기쁨"
    ANGER = "분노"
    SADNESS = "우울"


# User 필드
class User(TimestampMixin, Model):
    id = fields.BigIntField(pk=True, generated=True)
    nickname = fields.CharField(max_length=20, unique=True)
    email = fields.CharField(max_length=100, unique=True)
    password = fields.CharField(max_length=255)
    username = fields.CharField(max_length=20)
    phonenumber = fields.CharField(max_length=20)
    lastlogin = fields.DatetimeField(null=True)
    account_activation = fields.BooleanField(default=False)
    receive_notifications = fields.BooleanField(default=True)
    notification_type = fields.CharEnumField(
        enum_type=NotificationType, default=NotificationType.PUSH
    )
    user_roles = fields.CharEnumField(
        enum_type=UserRole, default=UserRole.USER
    )  # 유저 권한

    notifications: fields.ManyToManyRelation["Notification"]
    emotionstats: fields.ManyToManyRelation["EmotionStats"]

    class Meta:
        table = "users"
        ordering = ["-created_at"]


# EmotionStats 필드
class EmotionStats(Model):
    stat_id = fields.IntField(pk=True, auto_increment=True)
    user: fields.ForeignKeyRelation[User] = fields.ForeignKeyField(
        "models.User", related_name="emotion_stats"
    )  # FK
<<<<<<< HEAD
    period_type = fields.CharEnumField(enum_type=PeriodType)
    emotion_type = fields.CharEnumField(enum_type=EmotionType)
    frequency = fields.IntField()
    created_at = fields.DatetimeField(auto_now_add=True)
=======
    period_type = fields.CharEnumField(PeriodType)  # ENUM
    emotion_type = fields.CharEnumField(MainEmotionType)  # ENUM
    frequency = fields.IntField()  # 횟수
    created_at = fields.DatetimeField(auto_now_add=True)  # 생성시 자동 입력
>>>>>>> de89e340

    class Meta:
        table = "emotion_stats"<|MERGE_RESOLUTION|>--- conflicted
+++ resolved
@@ -3,10 +3,7 @@
 
 from tortoise import Model, fields
 
-<<<<<<< HEAD
-=======
 from app.diary.model import MainEmotionType
->>>>>>> de89e340
 from app.notification.model import NotificationType
 from app.shared.model import TimestampMixin
 
@@ -26,12 +23,6 @@
     USER = "user"
     STAFF = "staff"
     SUPERUSER = "superuser"
-
-
-class EmotionType(StrEnum):
-    JOY = "기쁨"
-    ANGER = "분노"
-    SADNESS = "우울"
 
 
 # User 필드
@@ -66,17 +57,12 @@
     user: fields.ForeignKeyRelation[User] = fields.ForeignKeyField(
         "models.User", related_name="emotion_stats"
     )  # FK
-<<<<<<< HEAD
-    period_type = fields.CharEnumField(enum_type=PeriodType)
-    emotion_type = fields.CharEnumField(enum_type=EmotionType)
-    frequency = fields.IntField()
-    created_at = fields.DatetimeField(auto_now_add=True)
-=======
+
     period_type = fields.CharEnumField(PeriodType)  # ENUM
     emotion_type = fields.CharEnumField(MainEmotionType)  # ENUM
     frequency = fields.IntField()  # 횟수
     created_at = fields.DatetimeField(auto_now_add=True)  # 생성시 자동 입력
->>>>>>> de89e340
+
 
     class Meta:
         table = "emotion_stats"