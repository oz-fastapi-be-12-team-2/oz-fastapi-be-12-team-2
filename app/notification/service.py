import os
import smtplib
from datetime import date, datetime, time
from email.mime.text import MIMEText
<<<<<<< HEAD

from dotenv import load_dotenv
=======
>>>>>>> de89e340

# import firebase_admin  # type: ignore
from dotenv import load_dotenv
from solapi import SolapiMessageService  # type: ignore
from solapi.model import RequestMessage  # type: ignore

from app.diary.model import MainEmotionType
from app.notification.model import NotificationType
from app.notification.repository import create_notification
from app.user.model import EmotionStats, PeriodType, User

<<<<<<< HEAD
# .env 읽기
load_dotenv()

=======
# from firebase_admin import credentials, messaging  # type: ignore


# .env 읽기
load_dotenv()

TEST_MODE = False  # 기본값: 실제 발송

>>>>>>> de89e340

async def check_weekly_negative_emotions(user_id: int) -> bool:
    """
    주간 단위 부정적 감정 5회 이상 기록 여부 체크
    """

    today = date.today()
    start = datetime.combine(today, time.min)  # 00:00:00
    end = datetime.combine(today, time.max)  # 23:59:59.999999

    stats = await EmotionStats.get_or_none(
        user_id=user_id,
        period_type=PeriodType.WEEKLY.value,
        created_at__gte=start,
        created_at__lt=end,
        emotion_type=MainEmotionType.NEGATIVE.value,
    )
    return stats is not None and stats.frequency >= 5


async def send_notifications():

    WEEKDAY_MESSAGES = {
        0: "한 주의 시작, 많이 힘드셨죠? 하지만 잘 해내셨으니 앞으로도 잘 하실거에요! 💪",
        1: "조금 지치셨나요? 남은 날들은 즐거운 일만 가득할 거에요. 🌿",
        2: "벌써 반 이상 왔습니다! 조금만 더 힘내봐요. 📝",
        3: "오늘도 많이 힘드셨죠? 내일만 지나면 주말이다! 힘든 마음을 챙겨보세요. 🧘",
        4: "주말이 다가옵니다. 부정적 감정을 놓아주세요. 🎵",
        5: "이번 주 부정적 감정이 많았다면, 주말에 휴식하세요. ☕",
        6: "다음 주를 위해 감정을 정리하고 준비하세요. 🌸",
    }

    users = await User.filter(receive_notifications=True).all()
    if users is None:
        return None

    today = date.today()
    weekday = today.weekday()
    message = WEEKDAY_MESSAGES[weekday]

    sent_notifications = []
    for user in users:
        if await check_weekly_negative_emotions(user.id):
            content = message
            notification = await create_notification(
                content=content, notification_type=user.notification_type
            )

            # 테스트 모드에서는 프린트만 실행
            if notification:
                if TEST_MODE:
                    print(
                        f"[{user.notification_type.value}] to {user.nickname}: {message}"
                    )
                else:
                    if user.notification_type == NotificationType.PUSH:
                        await send_push_notification(user, message)
                    elif user.notification_type == NotificationType.SMS:
                        await send_sms(user, message)
                    elif user.notification_type == NotificationType.EMAIL:
                        await send_email(user, message)

                sent_notifications.append(notification)

    return sent_notifications


# SMS
async def send_sms(user: User, message: str):
    # API 키와 API Secret을 설정
    API_KEY = os.getenv("COOLSMS_API_KEY")
    API_SECRET = os.getenv("COOLSMS_API_SECRET")
    SENDER_NUMBER = os.getenv("COOLSMS_SENDER")
    RECIEVER_NUMBER = user.phonenumber.replace("-", "")

    message_service = SolapiMessageService(api_key=API_KEY, api_secret=API_SECRET)

    # 단일 메시지 모델을 생성합니다
    message = RequestMessage(
        from_=SENDER_NUMBER,  # 발신번호
        to=RECIEVER_NUMBER,  # 수신번호
        text=message,
    )

    # 메시지를 발송합니다
    try:
        message_service.send(message)
        print("✅ 메시지 발송 성공!")
        print(f"[SMS] to {user.nickname}: {message}")
    except Exception as e:
        print(f"❌ 메시지 발송 실패: {str(e)}")


# EMAIL
async def send_email(user: User, message: str):
    EMAIL = os.getenv("EMAIL_HOST_USER", "")
    PASSWORD = os.getenv("EMAIL_HOST_PASSWORD", "")
    HOST = os.getenv("EMAIL_HOST", "")
    PORT = int(os.getenv("EMAIL_PORT", "587"))

    msg = MIMEText(message)
    msg["Subject"] = "[Diary] 힘든 하루를 보냈나요?"
    msg["From"] = EMAIL
    msg["To"] = user.email

    try:
        # SMTP 연결
        with smtplib.SMTP(HOST, PORT) as server:
            server.starttls()  # TLS 연결
            server.login(EMAIL, PASSWORD)
            server.send_message(msg)
            print("✅ 이메일 발송 성공!")
            print(f"[EMAIL] to {user.nickname}: {message}")
    except Exception as e:
        print("❌ 이메일 발송 실패:", e)
<<<<<<< HEAD
=======

>>>>>>> de89e340

# PUSH
async def send_push_notification(user: User, message: str):
    print(f"[PUSH] to {user.nickname}: {message}")
    # Firebase 푸쉬 알림을 위해서는 앱에서 발급받는 토큰 필요 -> 서버만 있는 상태에서는 사용 불가

    # # Firebase 초기화
    # if not firebase_admin._apps:
    #     cred = credentials.Certificate({
    #         "type": "service_account",
    #         "project_id": os.getenv("FIREBASE_PROJECT_ID"),
    #         "private_key_id": os.getenv("FIREBASE_PRIVATE_KEY_ID"),
    #         "private_key": (os.getenv("FIREBASE_PRIVATE_KEY") or "").replace("\\n", "\n"),
    #         "client_email": os.getenv("FIREBASE_CLIENT_EMAIL"),
    #         "client_id": os.getenv("FIREBASE_CLIENT_ID"),
    #         "auth_uri": "https://accounts.google.com/o/oauth2/auth",
    #         "token_uri": "https://oauth2.googleapis.com/token",
    #         "auth_provider_x509_cert_url": "https://www.googleapis.com/oauth2/v1/certs",
    #         "client_x509_cert_url": os.getenv("FIREBASE_CLIENT_X509_CERT_URL"),
    #     })
    #     firebase_admin.initialize_app(cred)
    #
    # """
    # :param user: FCM 토큰을 가진 사용자 객체 (user.fcm_token)
    # :param message: 알림 내용
    # """
    # if not getattr(user, "fcm_token", None):
    #     print("❌ 푸시 발송 실패: FCM 토큰 없음")
    #     return
    #
    # msg = messaging.Message(
    #     notification=messaging.Notification(
    #         title="[Diary] 힘든 하루를 보냈나요?",
    #         body=message
    #     ),
    #     token=user.fcm_token,
    # )
    #
    # try:
    #     response = messaging.send(msg)
    #     print("✅ 푸시 발송 성공!")
    #     print(f"[FCM] to {user.nickname}: {message}, response={response}")
    # except Exception as e:
    #     print("❌ 푸시 발송 실패:", e)<|MERGE_RESOLUTION|>--- conflicted
+++ resolved
@@ -2,13 +2,7 @@
 import smtplib
 from datetime import date, datetime, time
 from email.mime.text import MIMEText
-<<<<<<< HEAD
 
-from dotenv import load_dotenv
-=======
->>>>>>> de89e340
-
-# import firebase_admin  # type: ignore
 from dotenv import load_dotenv
 from solapi import SolapiMessageService  # type: ignore
 from solapi.model import RequestMessage  # type: ignore
@@ -18,20 +12,11 @@
 from app.notification.repository import create_notification
 from app.user.model import EmotionStats, PeriodType, User
 
-<<<<<<< HEAD
-# .env 읽기
-load_dotenv()
 
-=======
-# from firebase_admin import credentials, messaging  # type: ignore
-
-
-# .env 읽기
 load_dotenv()
 
 TEST_MODE = False  # 기본값: 실제 발송
 
->>>>>>> de89e340
 
 async def check_weekly_negative_emotions(user_id: int) -> bool:
     """
@@ -147,10 +132,7 @@
             print(f"[EMAIL] to {user.nickname}: {message}")
     except Exception as e:
         print("❌ 이메일 발송 실패:", e)
-<<<<<<< HEAD
-=======
 
->>>>>>> de89e340
 
 # PUSH
 async def send_push_notification(user: User, message: str):
