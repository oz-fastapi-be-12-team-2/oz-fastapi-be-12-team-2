<<<<<<< HEAD
import os
import smtplib
from datetime import date, datetime, time
from email.mime.text import MIMEText

from dotenv import load_dotenv

from app.diary.model import MainEmotion
from app.notification.model import NotificationType
from app.notification.respository import create_notification
from app.user.model import EmotionStats, PeriodType, User

# .env 읽기
load_dotenv()


=======
from datetime import date, datetime, time

from app.diary.model import MainEmotion
from app.notification.model import NotificationType
from app.notification.repository import create_notification
from app.user.model import EmotionStats, PeriodType, User


# TODO : emotion_stat 참고해서 수정
>>>>>>> 031f00a3
async def check_weekly_negative_emotions(user_id: int) -> bool:
    """
    주간 단위 부정적 감정 5회 이상 기록 여부 체크
    """

    today = date.today()
    start = datetime.combine(today, time.min)  # 00:00:00
    end = datetime.combine(today, time.max)  # 23:59:59.999999

    stats = await EmotionStats.get_or_none(
        user_id=user_id,
        period_type=PeriodType.WEEKLY.value,
        created_at__gte=start,
        created_at__lt=end,
        emotion_type=MainEmotion.NEGATIVE.value,
    )
    return stats is not None and stats.frequency >= 5


async def send_notifications():

    WEEKDAY_MESSAGES = {
        0: "한 주의 시작, 많이 힘드셨죠? 하지만 잘 해내셨으니 앞으로도 잘 하실거에요! 💪",
        1: "조금 지치셨나요? 남은 날들은 즐거운 일만 가득할 거에요. 🌿",
        2: "벌써 반 이상 왔습니다! 조금만 더 힘내봐요. 📝",
        3: "오늘도 많이 힘드셨죠? 내일만 지나면 주말이다! 힘든 마음을 챙겨보세요. 🧘",
<<<<<<< HEAD
        4: "주말이 다가옵니다. 부정적 감정을 놓아주세요. 🎵",
        5: "이번 주 부정적 감정이 많았다면, 주말에 휴식하세요. ☕",
        6: "다음 주를 위해 감정을 정리하고 준비하세요. 🌸",
=======
        4: "금요일: 주말이 다가옵니다. 부정적 감정을 놓아주세요. 🎵",
        5: "토요일: 이번 주 부정적 감정이 많았다면, 주말에 휴식하세요. ☕",
        6: "일요일: 다음 주를 위해 감정을 정리하고 준비하세요. 🌸",
>>>>>>> 031f00a3
    }

    users = await User.filter(receive_notifications=True).all()
    if users is None:
        return None

    today = date.today()
    weekday = today.weekday()
    message = WEEKDAY_MESSAGES[weekday]

    sent_notifications = []
    for user in users:
        if await check_weekly_negative_emotions(user.id):
            content = message
            notification = await create_notification(
                content=content, notification_type=user.notification_type
            )

            if notification:
                if user.notification_type == NotificationType.PUSH:
                    await send_push_notification(user, message)
                elif user.notification_type == NotificationType.SMS:
                    await send_sms(user, message)
                elif user.notification_type == NotificationType.EMAIL:
                    await send_email(user, message)

                sent_notifications.append(notification)

    return sent_notifications


# PUSH
async def send_push_notification(user: User, message: str):
    print(f"[PUSH] to {user.nickname}: {message}")

    # # FCM(Firebase Cloud Messaging) 사용
    # if not user.push_token:
    #     return
    # payload = {
    #     "to": user.push_token,
    #     "notification": {"title": "오늘의 감정 알림", "body": message},
    # }
    # # aiohttp 또는 httpx로 FCM API 호출
    # async with httpx.AsyncClient() as client:
    #     await client.post("https://fcm.googleapis.com/fcm/send", json=payload,
    #                       headers={"Authorization": f"key={FCM_SERVER_KEY}"})


# SMS
async def send_sms(user: User, message: str):
    print(f"[SMS] to {user.nickname}: {message}")

    # # Twilio 사용
    # from twilio.rest import Client
    # client = Client(TWILIO_ACCOUNT_SID, TWILIO_AUTH_TOKEN)
    # client.messages.create(
    #     to=user.phone_number,
    #     from_=TWILIO_PHONE_NUMBER,
    #     body=message
    # )


# EMAIL
async def send_email(user: User, message: str):
<<<<<<< HEAD
    EMAIL = os.getenv("EMAIL_HOST_USER", "")
    PASSWORD = os.getenv("EMAIL_HOST_PASSWORD", "")
    HOST = os.getenv("EMAIL_HOST", "")
    PORT = int(os.getenv("EMAIL_PORT", "587"))

    msg = MIMEText(message)
    msg["Subject"] = "[Diary] 힘든 하루를 보냈나요?"
    msg["From"] = EMAIL
    msg["To"] = user.email

    try:
        # SMTP 연결
        with smtplib.SMTP(HOST, PORT) as server:
            server.starttls()  # TLS 연결
            server.login(EMAIL, PASSWORD)
            server.send_message(msg)
            print("✅ 이메일 발송 성공!")
            print(f"[EMAIL] to {user.nickname}: {message}")
    except Exception as e:
        print("❌ 이메일 발송 실패:", e)
=======
    print(f"[EMAIL] to {user.nickname}: {message}")
>>>>>>> 031f00a3

    # # FastAPI BackgroundTasks + aiosmtplib
    # from email.message import EmailMessage
    # import aiosmtplib
    #
    # email = EmailMessage()
    # email["From"] = SMTP_FROM
    # email["To"] = user.email
    # email["Subject"] = "오늘의 감정 알림"
    # email.set_content(message)
    #
    # await aiosmtplib.send(
    #     email,
    #     hostname=SMTP_HOST,
    #     port=SMTP_PORT,
    #     username=SMTP_USER,
    #     password=SMTP_PASSWORD,
    #     start_tls=True,
    # )<|MERGE_RESOLUTION|>--- conflicted
+++ resolved
@@ -1,4 +1,3 @@
-<<<<<<< HEAD
 import os
 import smtplib
 from datetime import date, datetime, time
@@ -14,18 +13,6 @@
 # .env 읽기
 load_dotenv()
 
-
-=======
-from datetime import date, datetime, time
-
-from app.diary.model import MainEmotion
-from app.notification.model import NotificationType
-from app.notification.repository import create_notification
-from app.user.model import EmotionStats, PeriodType, User
-
-
-# TODO : emotion_stat 참고해서 수정
->>>>>>> 031f00a3
 async def check_weekly_negative_emotions(user_id: int) -> bool:
     """
     주간 단위 부정적 감정 5회 이상 기록 여부 체크
@@ -52,15 +39,9 @@
         1: "조금 지치셨나요? 남은 날들은 즐거운 일만 가득할 거에요. 🌿",
         2: "벌써 반 이상 왔습니다! 조금만 더 힘내봐요. 📝",
         3: "오늘도 많이 힘드셨죠? 내일만 지나면 주말이다! 힘든 마음을 챙겨보세요. 🧘",
-<<<<<<< HEAD
         4: "주말이 다가옵니다. 부정적 감정을 놓아주세요. 🎵",
         5: "이번 주 부정적 감정이 많았다면, 주말에 휴식하세요. ☕",
         6: "다음 주를 위해 감정을 정리하고 준비하세요. 🌸",
-=======
-        4: "금요일: 주말이 다가옵니다. 부정적 감정을 놓아주세요. 🎵",
-        5: "토요일: 이번 주 부정적 감정이 많았다면, 주말에 휴식하세요. ☕",
-        6: "일요일: 다음 주를 위해 감정을 정리하고 준비하세요. 🌸",
->>>>>>> 031f00a3
     }
 
     users = await User.filter(receive_notifications=True).all()
@@ -125,7 +106,6 @@
 
 # EMAIL
 async def send_email(user: User, message: str):
-<<<<<<< HEAD
     EMAIL = os.getenv("EMAIL_HOST_USER", "")
     PASSWORD = os.getenv("EMAIL_HOST_PASSWORD", "")
     HOST = os.getenv("EMAIL_HOST", "")
@@ -146,9 +126,6 @@
             print(f"[EMAIL] to {user.nickname}: {message}")
     except Exception as e:
         print("❌ 이메일 발송 실패:", e)
-=======
-    print(f"[EMAIL] to {user.nickname}: {message}")
->>>>>>> 031f00a3
 
     # # FastAPI BackgroundTasks + aiosmtplib
     # from email.message import EmailMessage
