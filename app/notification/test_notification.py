--- conflicted
+++ resolved
@@ -57,11 +57,7 @@
 async def test_user() -> AsyncGenerator[User, None]:
     # 모든 테스트에서 공유할 유저 생성
     user = await User.create(
-<<<<<<< HEAD
         email="test@naver.com",
-=======
-        email="restinplastic@naver.com",
->>>>>>> de89e340
         password="tester1234",
         username="테스터",
         nickname="tester",
