from typing import AsyncGenerator

import pytest
import pytest_asyncio
from fastapi import FastAPI
from httpx import ASGITransport, AsyncClient
from tortoise import Tortoise

<<<<<<< HEAD
from app.diary.model import MainEmotionType
=======
from app.diary.model import MainEmotion
from app.notification import service
>>>>>>> a2d28db0
from app.notification.api import router as notification_router
from app.notification.service import send_notifications
from app.user.model import EmotionStats, NotificationType, PeriodType, User

pytestmark = pytest.mark.asyncio
service.TEST_MODE = True


@pytest_asyncio.fixture(scope="session")
async def app() -> AsyncGenerator[FastAPI, None]:
    app = FastAPI(title="Test Notification API")
    app.include_router(notification_router)

    # Tortoise 초기화
    await Tortoise.init(
        config={
            "connections": {"default": "sqlite://:memory:"},
            "apps": {
                "models": {
                    "models": [
                        "app.user.model",
                        "app.tag.model",
                        "app.diary.model",
                        "app.notification.model",
                        "aerich.models",
                    ],
                    "default_connection": "default",
                }
            },
            "use_tz": True,
            "timezone": "Asia/Seoul",
        }
    )
    await Tortoise.generate_schemas()
    yield app
    await Tortoise.close_connections()


@pytest_asyncio.fixture(scope="session")
async def client(app: FastAPI):
    transport = ASGITransport(app=app)
    async with AsyncClient(transport=transport, base_url="http://test") as ac:
        yield ac


@pytest_asyncio.fixture(scope="session")
async def test_user() -> AsyncGenerator[User, None]:
    # 모든 테스트에서 공유할 유저 생성
    user = await User.create(
        email="restinplastic@naver.com",
        password="tester1234",
        username="테스터",
        nickname="tester",
        phonenumber="010-8393-9324",
        receive_notifications=True,
        notification_type=NotificationType.EMAIL.value,
        push_token="dummy_token",
    )
    yield user


@pytest_asyncio.fixture(scope="session")
async def test_emotionstat(test_user: User) -> AsyncGenerator[EmotionStats, None]:
    # 모든 테스트에서 공유할 유저 생성
    emotionstat = await EmotionStats.create(
        user_id=test_user.id,
        period_type=PeriodType.WEEKLY.value,
        emotion_type=MainEmotionType.NEGATIVE.value,
        type=MainEmotionType.NEGATIVE,
        frequency=5,
    )
    yield emotionstat


async def test_send_notifications(
    client: AsyncClient, test_user: User, test_emotionstat: EmotionStats
):
    notifications = await send_notifications()
    assert notifications
    assert notifications[0].content is not None
    assert notifications[0].notification_type == test_user.notification_type


async def test_create_notification_endpoint(client: AsyncClient):
    response = await client.post(
        "/notifications/",
        json={"content": "테스트 알림", "notification_type": "PUSH"},
    )
    assert response.status_code == 200
    data = response.json()
    assert "message" in data


async def test_get_notifications_endpoint(client: AsyncClient, test_user: User):
    response = await client.get(f"/notifications/{test_user.id}")
    assert response.status_code == 200
    data = response.json()
    assert isinstance(data, list)


async def test_push_notification(
    client: AsyncClient, test_user: User, test_emotionstat: EmotionStats, capsys
):
    # notification_type을 PUSH로 변경
    test_user.notification_type = NotificationType.PUSH
    await test_user.save()

    payload = {"content": "푸쉬 테스트", "notification_type": "PUSH"}
    response = await client.post("/notifications/", json=payload)

    assert response.status_code == 200
    captured = capsys.readouterr()
    assert "[PUSH]" in captured.out


async def test_sms_notification(
    client: AsyncClient, test_user: User, test_emotionstat: EmotionStats, capsys
):
    # notification_type을 SMS로 변경
    test_user.notification_type = NotificationType.SMS
    await test_user.save()

    payload = {"content": "문자 테스트", "notification_type": "SMS"}
    response = await client.post("/notifications/", json=payload)
    assert response.status_code == 200
    captured = capsys.readouterr()
    assert "[SMS]" in captured.out


async def test_email_notification(
    client: AsyncClient, test_user: User, test_emotionstat: EmotionStats, capsys
):
    # notification_type을 EMAIL로 변경
    test_user.notification_type = NotificationType.EMAIL
    await test_user.save()

    payload = {"content": "이메일 테스트", "notification_type": "EMAIL"}
    response = await client.post("/notifications/", json=payload)
    assert response.status_code == 200
    captured = capsys.readouterr()
    assert "[EMAIL]" in captured.out<|MERGE_RESOLUTION|>--- conflicted
+++ resolved
@@ -6,12 +6,8 @@
 from httpx import ASGITransport, AsyncClient
 from tortoise import Tortoise
 
-<<<<<<< HEAD
 from app.diary.model import MainEmotionType
-=======
-from app.diary.model import MainEmotion
-from app.notification import service
->>>>>>> a2d28db0
+
 from app.notification.api import router as notification_router
 from app.notification.service import send_notifications
 from app.user.model import EmotionStats, NotificationType, PeriodType, User
