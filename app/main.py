import asyncio
from contextlib import asynccontextmanager

from fastapi import FastAPI
from tortoise import Tortoise
from tortoise.exceptions import DBConnectionError

from app.ai.router import router as ai_router
<<<<<<< HEAD
from app.tag.router import router as tag_router
=======
from app.user.routes import router as user_router  # 유저 라우터 추가
>>>>>>> a720347f
from core.config import TORTOISE_ORM

DATABASE_URL = "postgresql+asyncpg://diaryapi:diaryapi@localhost:5432/diaryapi"


@asynccontextmanager
async def lifespan(app: FastAPI):
    attempt = 0
    max_attempts = 10

    while attempt < max_attempts:
        try:
            # Tortoise 초기화 - DB 연결 시도
            await Tortoise.init(
                config=TORTOISE_ORM,
            )
            # 필요한 경우 스키마 자동 생성 (프로덕션에선 마이그레이션 권장)
            await Tortoise.generate_schemas()
            print("DB 연결 및 초기화 성공!")
            break
        except DBConnectionError:
            attempt += 1
            if attempt == max_attempts:
                print(f"DB 연결 실패! {max_attempts}번 시도 후 종료.")
                break
            print(f"DB 연결 시도 중... {attempt}/{max_attempts}번")
            await asyncio.sleep(1)

    yield  # FastAPI 앱 실행

    # 앱 종료 시 DB 연결 닫기
    await Tortoise.close_connections()


app = FastAPI(
    title="FastAPI with AI Service",
    description="Gemini API를 사용하는 FastAPI 애플리케이션",
    version="1.0.0",
    lifespan=lifespan,
)

# lifespan check
# app.get("/lifespancheck")
# async def db_check():
# async with in_transaction() as conn:
# result = await conn.execute_query("SELECT 1")
# return {"db_ok": result[0][0] == 1}

# Gemini api
# AI 라우터 등록
app.include_router(ai_router)
<<<<<<< HEAD
app.include_router(tag_router)

=======
app.include_router(user_router, prefix="/users", tags=["Users"])  # 유저 라우터 추가
>>>>>>> a720347f

@app.get("/")
def read_root():
    return {"message": "Gemini API를 사용하는 FastAPI 서버입니다."}<|MERGE_RESOLUTION|>--- conflicted
+++ resolved
@@ -6,11 +6,8 @@
 from tortoise.exceptions import DBConnectionError
 
 from app.ai.router import router as ai_router
-<<<<<<< HEAD
 from app.tag.router import router as tag_router
-=======
-from app.user.routes import router as user_router  # 유저 라우터 추가
->>>>>>> a720347f
+from app.user.router import router as user_router  # 유저 라우터 추가
 from core.config import TORTOISE_ORM
 
 DATABASE_URL = "postgresql+asyncpg://diaryapi:diaryapi@localhost:5432/diaryapi"
@@ -62,12 +59,8 @@
 # Gemini api
 # AI 라우터 등록
 app.include_router(ai_router)
-<<<<<<< HEAD
 app.include_router(tag_router)
-
-=======
 app.include_router(user_router, prefix="/users", tags=["Users"])  # 유저 라우터 추가
->>>>>>> a720347f
 
 @app.get("/")
 def read_root():
