[project]
name = "fastapi-team-project"
version = "0.1.0"
description = "Add your description here"
readme = "README.md"
requires-python = ">=3.12"
dependencies = [
    "aerich==0.9.1",
    "anyio>=4.10.0",
    "asyncpg==0.30.0",
<<<<<<< HEAD
    "bcrypt>=4.3.0",
=======
    "cloudinary>=1.44.1",
>>>>>>> de89e340
    "coverage==7.10.5",
    "fastapi==0.116.1",
    "google-generativeai>=0.8.5",
    "httpx>=0.28.1",
    "mypy==1.17.1",
    "pyjwt>=2.10.1",
    "pytest>=8.4.1",
    "pytest-asyncio>=1.1.0",
    "pytest-cov>=6.2.1",
    "pytest-mock>=3.14.1",
    "python-dotenv==1.1.1",
    "python-multipart>=0.0.20",
    "solapi>=5.0.2",
    "tortoise-orm==0.25.1",
    "types-passlib>=1.7.7.20250602",
    "uvicorn==0.35.0",
]

[dependency-groups]
dev = [
    "autoflake==2.3.1",
    "black==25.1.0",
    "flake8==7.3.0",
    "httpx>=0.28.1",
    "isort==6.0.1",
    "pre-commit==4.3.0",
    "pytest==8.4.1",
    "pytest-asyncio>=1.1.0",
    "ruff==0.12.10",
]

[tool.ruff]
line-length = 120
exclude = ["migrations", ".venv"]

[tool.ruff.lint]
# 자동수정은 임포트 정렬(I)만 허용
select = ["I"]
# 필요 시 보고 전용 규칙(F/E/W 등)은 실행 스크립트에서 --extend-select로 켜야함
fixable = ["I"]

[tool.ruff.format]
# Black과 호환 포매터 (선택)
quote-style = "double"
indent-style = "space"

[tool.isort]
# isort를 계속 쓸 경우 충돌 방지용(쓰지 않더라도 설정만 존재해도 무방)
profile = "black"
line_length = 120

[tool.flake8]
max-line-length = 120

[tool.aerich]
tortoise_orm = "core.config.TORTOISE_ORM"
location = "./migrations"
src_folder = "./."

# coverage에 테스트 코드 제외
[tool.coverage.run]
omit = ["*/test_*.py"]<|MERGE_RESOLUTION|>--- conflicted
+++ resolved
@@ -8,11 +8,8 @@
     "aerich==0.9.1",
     "anyio>=4.10.0",
     "asyncpg==0.30.0",
-<<<<<<< HEAD
     "bcrypt>=4.3.0",
-=======
     "cloudinary>=1.44.1",
->>>>>>> de89e340
     "coverage==7.10.5",
     "fastapi==0.116.1",
     "google-generativeai>=0.8.5",
