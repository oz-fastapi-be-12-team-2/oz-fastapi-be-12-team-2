--- conflicted
+++ resolved
@@ -19,11 +19,8 @@
     "pytest-cov>=6.2.1",
     "pytest-mock>=3.14.1",
     "python-dotenv==1.1.1",
-<<<<<<< HEAD
     "python-multipart>=0.0.20",
-=======
     "solapi>=5.0.2",
->>>>>>> a2d28db0
     "tortoise-orm==0.25.1",
     "uvicorn==0.35.0",
 ]
