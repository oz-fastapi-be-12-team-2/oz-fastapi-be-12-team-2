--- conflicted
+++ resolved
@@ -347,11 +347,8 @@
     { name = "pytest-cov" },
     { name = "pytest-mock" },
     { name = "python-dotenv" },
-<<<<<<< HEAD
     { name = "python-multipart" },
-=======
     { name = "solapi" },
->>>>>>> a2d28db0
     { name = "tortoise-orm" },
     { name = "uvicorn" },
 ]
@@ -385,11 +382,8 @@
     { name = "pytest-cov", specifier = ">=6.2.1" },
     { name = "pytest-mock", specifier = ">=3.14.1" },
     { name = "python-dotenv", specifier = "==1.1.1" },
-<<<<<<< HEAD
     { name = "python-multipart", specifier = ">=0.0.20" },
-=======
     { name = "solapi", specifier = ">=5.0.2" },
->>>>>>> a2d28db0
     { name = "tortoise-orm", specifier = "==0.25.1" },
     { name = "uvicorn", specifier = "==0.35.0" },
 ]
