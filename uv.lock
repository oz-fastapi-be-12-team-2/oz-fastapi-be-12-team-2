--- conflicted
+++ resolved
@@ -1,13 +1,6 @@
 version = 1
 revision = 2
 requires-python = ">=3.12"
-<<<<<<< HEAD
-resolution-markers = [
-    "python_full_version >= '3.13'",
-    "python_full_version < '3.13'",
-]
-=======
->>>>>>> 29ecaf48
 
 [[package]]
 name = "aerich"
@@ -132,7 +125,6 @@
 ]
 
 [[package]]
-<<<<<<< HEAD
 name = "cachetools"
 version = "5.5.2"
 source = { registry = "https://pypi.org/simple" }
@@ -142,8 +134,6 @@
 ]
 
 [[package]]
-=======
->>>>>>> 29ecaf48
 name = "certifi"
 version = "2025.8.3"
 source = { registry = "https://pypi.org/simple" }
@@ -585,7 +575,6 @@
 ]
 
 [[package]]
-<<<<<<< HEAD
 name = "httplib2"
 version = "0.22.0"
 source = { registry = "https://pypi.org/simple" }
@@ -598,8 +587,6 @@
 ]
 
 [[package]]
-=======
->>>>>>> 29ecaf48
 name = "httpx"
 version = "0.28.1"
 source = { registry = "https://pypi.org/simple" }
@@ -948,7 +935,6 @@
 ]
 
 [[package]]
-<<<<<<< HEAD
 name = "pytest-cov"
 version = "6.2.1"
 source = { registry = "https://pypi.org/simple" }
@@ -975,8 +961,6 @@
 ]
 
 [[package]]
-=======
->>>>>>> 29ecaf48
 name = "python-dotenv"
 version = "1.1.1"
 source = { registry = "https://pypi.org/simple" }
