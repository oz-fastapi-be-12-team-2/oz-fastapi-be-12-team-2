--- conflicted
+++ resolved
@@ -1,6 +1,10 @@
 version = 1
 revision = 2
 requires-python = ">=3.12"
+resolution-markers = [
+    "python_full_version >= '3.13'",
+    "python_full_version < '3.13'",
+]
 
 [[package]]
 name = "aerich"
@@ -125,8 +129,6 @@
 ]
 
 [[package]]
-<<<<<<< HEAD
-=======
 name = "cachetools"
 version = "5.5.2"
 source = { registry = "https://pypi.org/simple" }
@@ -136,7 +138,6 @@
 ]
 
 [[package]]
->>>>>>> a138be86
 name = "certifi"
 version = "2025.8.3"
 source = { registry = "https://pypi.org/simple" }
@@ -323,11 +324,6 @@
     { name = "asyncpg" },
     { name = "coverage" },
     { name = "fastapi" },
-<<<<<<< HEAD
-    { name = "httpx" },
-    { name = "mypy" },
-    { name = "pytest-asyncio" },
-=======
     { name = "google-generativeai" },
     { name = "httpx" },
     { name = "mypy" },
@@ -335,7 +331,6 @@
     { name = "pytest-asyncio" },
     { name = "pytest-cov" },
     { name = "pytest-mock" },
->>>>>>> a138be86
     { name = "python-dotenv" },
     { name = "tortoise-orm" },
     { name = "uvicorn" },
@@ -361,11 +356,6 @@
     { name = "asyncpg", specifier = "==0.30.0" },
     { name = "coverage", specifier = "==7.10.5" },
     { name = "fastapi", specifier = "==0.116.1" },
-<<<<<<< HEAD
-    { name = "httpx", specifier = ">=0.28.1" },
-    { name = "mypy", specifier = "==1.17.1" },
-    { name = "pytest-asyncio", specifier = ">=1.1.0" },
-=======
     { name = "google-generativeai", specifier = ">=0.8.5" },
     { name = "httpx", specifier = ">=0.28.1" },
     { name = "mypy", specifier = "==1.17.1" },
@@ -373,7 +363,6 @@
     { name = "pytest-asyncio", specifier = ">=1.1.0" },
     { name = "pytest-cov", specifier = ">=6.2.1" },
     { name = "pytest-mock", specifier = ">=3.14.1" },
->>>>>>> a138be86
     { name = "python-dotenv", specifier = "==1.1.1" },
     { name = "tortoise-orm", specifier = "==0.25.1" },
     { name = "uvicorn", specifier = "==0.35.0" },
@@ -590,8 +579,6 @@
 ]
 
 [[package]]
-<<<<<<< HEAD
-=======
 name = "httplib2"
 version = "0.22.0"
 source = { registry = "https://pypi.org/simple" }
@@ -604,7 +591,6 @@
 ]
 
 [[package]]
->>>>>>> a138be86
 name = "httpx"
 version = "0.28.1"
 source = { registry = "https://pypi.org/simple" }
@@ -953,8 +939,6 @@
 ]
 
 [[package]]
-<<<<<<< HEAD
-=======
 name = "pytest-cov"
 version = "6.2.1"
 source = { registry = "https://pypi.org/simple" }
@@ -981,7 +965,6 @@
 ]
 
 [[package]]
->>>>>>> a138be86
 name = "python-dotenv"
 version = "1.1.1"
 source = { registry = "https://pypi.org/simple" }
